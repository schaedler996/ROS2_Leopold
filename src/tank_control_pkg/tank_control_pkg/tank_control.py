--- conflicted
+++ resolved
@@ -84,14 +84,6 @@
         """
         super().__init__('tank_control')  # Initialize the ROS2 node with the name 'tank_control'
 
-<<<<<<< HEAD
-        # Define the GPIO pins for the left and right motors
-        self.left_motor_pins = [20, 21, 16]  # GPIO pins for Forward, Reverse, PWM of left motor
-        self.right_motor_pins = [19, 26, 13]  # GPIO pins for Forward, Reverse, PWM of right motor
-        # Correction factors for each track (adjust these based on testing)
-        self.left_track_correction = 1.0  # Start with 1.0 and adjust as necessary
-        self.right_track_correction = 1.0  # Start with 1.0 and adjust as necessary
-=======
         self.config = self.load_yaml_config("/home/jeffh/ros2_ws/src/params_pkg/params/robot_params.yaml")
 
         # Define the GPIO pins for the left and right motors
@@ -108,7 +100,6 @@
         ]
 
         # Set up GPIO
->>>>>>> d5a9f92c
         try:
             GPIO.setmode(GPIO.BCM)
             for pin in self.left_motor_pins + self.right_motor_pins:
@@ -138,13 +129,11 @@
         # Initialize the time of the last message received
         self.last_msg_time = time()
 
-<<<<<<< HEAD
-=======
+
     def load_yaml_config(self, file_path):
         with open(file_path, 'r') as file:
             return yaml.safe_load(file)
         
->>>>>>> d5a9f92c
     def map_range(self, value, in_min, in_max, out_min, out_max):
         """
         Map a value from one range to another.
