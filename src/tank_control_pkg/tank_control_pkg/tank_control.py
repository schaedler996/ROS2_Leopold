--- conflicted
+++ resolved
@@ -67,22 +67,6 @@
         corrected_linear_x = self.linear_x * self.linear_speed_adjusted
         angular_speed_amplified = self.angular_z * self.angular_amp
 
-<<<<<<< HEAD
-        angular_speed_amplified = self.angular_z * self.angular_amp 
-        if corrected_linear_x >= 0:
-            left_speed = corrected_linear_x - angular_speed_amplified
-            right_speed = corrected_linear_x + angular_speed_amplified
-        else: 
-            left_speed = corrected_linear_x + angular_speed_amplified
-            right_speed = corrected_linear_x - angular_speed_amplified
-
-        #print(left_speed,right_speed)
-        left_speed = self.map_range(left_speed, -3.3, 3.3, -127, 127)  
-        right_speed = self.map_range(right_speed, -3.3, 3.3, -127, 127)
-        turret_speed = self.map_range(turret_speed, -3.3, 3.3, -127, 127)
-        print(left_speed,right_speed,turret_speed,Joy.axes)
-
-=======
         # Setze die maximale Geschwindigkeit
         max_speed = 127
 
@@ -91,15 +75,12 @@
         left_speed = self.map_range(corrected_linear_x - angular_speed_amplified, -1.0, 1.0, -max_speed, max_speed)
         right_speed = self.map_range(corrected_linear_x + angular_speed_amplified, -1.0, 1.0, -max_speed, max_speed)
 
-        # Begrenze die Geschwindigkeiten, um sicherzustellen, dass sie innerhalb von [-127, 127] bleiben
-        left_speed = max(min(left_speed, max_speed), -max_speed)
-        right_speed = max(min(right_speed, max_speed), -max_speed)
+        #print(left_speed,right_speed)
+        left_speed = self.map_range(left_speed, -3.3, 3.3, -127, 127)  
+        right_speed = self.map_range(right_speed, -3.3, 3.3, -127, 127)
+        turret_speed = self.map_range(turret_speed, -3.3, 3.3, -127, 127)
+        print(left_speed,right_speed,turret_speed,Joy.axes)
 
-        # Debug-Ausgabe für das Konsole
-        print(f"Left speed: {left_speed}, Right speed: {right_speed}")
-        #self.i2c_controller.set_stepper_position(self, 1000)
-        # Setze die Geschwindigkeiten der Motoren
->>>>>>> ce93934f
         self.i2c_controller.set_motor_speeds(int(left_speed), int(right_speed))
         self.i2c_controller.set_stepper_speed(int(turret_speed))
         self.last_msg_time = time()
